{
  "name": "portal",
  "private": true,
  "version": "1.0.0",
  "type": "module",
  "scripts": {
    "dev": "vite",
    "build": "vite build",
    "build:analyze": "vite build && npx vite-bundle-analyzer dist/stats.html",
    "preview": "vite preview",
    "lint": "eslint . --ext js,jsx --report-unused-disable-directives --max-warnings 0",
    "lint:fix": "eslint . --ext js,jsx --fix",
    "test": "echo 'No tests yet'",
    "deploy": "npm run build && echo 'Ready for deployment'",
    "clean": "rm -rf dist node_modules/.vite",
    "test:mobile": "vite --host 0.0.0.0 --port 3000",
    "pwa:dev": "vite --mode development",
    "pwa:build": "vite build --mode production",
    "pwa:preview": "vite build && vite preview"
  },
  "dependencies": {
    "@maptiler/leaflet-maptilersdk": "^2.0.0",
    "@use-gesture/react": "^10.3.1",
<<<<<<< HEAD
    "@waku/sdk": "0.0.32-01af155.0",
=======
    "@waku/sdk": "0.0.32-4997440.0",
    "eth-crypto": "^2.8.0",
>>>>>>> 7fed53fb
    "framer-motion": "^11.11.1",
    "leaflet": "^1.9.4",
    "leaflet-defaulticon-compatibility": "^0.1.2",
    "protobufjs": "^7.5.3",
    "react": "^18.3.1",
    "react-dom": "^18.3.1",
    "react-leaflet": "^4.2.1",
    "viem": "^2.31.2"
  },
  "devDependencies": {
    "@types/react": "^18.3.12",
    "@types/react-dom": "^18.3.1",
    "@vitejs/plugin-react": "^4.3.3",
    "autoprefixer": "^10.4.20",
    "dprint": "^0.50.0",
    "dprint-plugin-typescript": "^0.20.4",
    "eslint": "^9.13.0",
    "eslint-plugin-react": "^7.37.2",
    "eslint-plugin-react-hooks": "^5.0.0",
    "eslint-plugin-react-refresh": "^0.4.14",
    "postcss": "^8.4.49",
    "tailwindcss": "^3.4.14",
    "terser": "^5.31.0",
    "vite": "^5.4.10",
    "vite-plugin-pwa": "^0.20.5"
  },
  "engines": {
    "node": ">=18.0.0",
    "npm": ">=9.0.0"
  }
}<|MERGE_RESOLUTION|>--- conflicted
+++ resolved
@@ -21,12 +21,7 @@
   "dependencies": {
     "@maptiler/leaflet-maptilersdk": "^2.0.0",
     "@use-gesture/react": "^10.3.1",
-<<<<<<< HEAD
     "@waku/sdk": "0.0.32-01af155.0",
-=======
-    "@waku/sdk": "0.0.32-4997440.0",
-    "eth-crypto": "^2.8.0",
->>>>>>> 7fed53fb
     "framer-motion": "^11.11.1",
     "leaflet": "^1.9.4",
     "leaflet-defaulticon-compatibility": "^0.1.2",
