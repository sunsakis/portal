<<<<<<< HEAD
import React, { useEffect, useState } from 'react';
import { registerSW } from 'virtual:pwa-register';
import AuthScreen from './components/AuthScreen';
import InstallPrompt from './components/InstallPrompt';
import Map from './components/Map';
import { useSupabaseAuth } from './hooks/useSupabase';
import './App.css';
import { createWakuNode } from './waku/node';

function App() {
  const { user, loading, error, authenticateWithCode, isAuthenticated } =
    useSupabaseAuth();
  const [updateAvailable, setUpdateAvailable] = useState(false);
  const [swRegistration, setSwRegistration] = useState(null);

  console.log('YO');

  try {
    console.log('GOING');
    // createWakuNode();
  } catch (e) {
    console.error('WAKU err:', e);
  }
=======
import React, { useEffect, useState } from 'react'
import Map from './components/Map'
import AuthScreen from './components/AuthScreen'
import InstallPrompt from './components/InstallPrompt'
import { useLocalAuth } from './hooks/useLocalHooks'
import { registerSW } from 'virtual:pwa-register'
import './App.css'

function App() {
  const { user, loading, error, authenticateWithCode, isAuthenticated } = useLocalAuth()
  const [updateAvailable, setUpdateAvailable] = useState(false)
  const [swRegistration, setSwRegistration] = useState(null)
>>>>>>> ac4ed635

  useEffect(() => {
    // Register service worker with full PWA functionality
    const updateSW = registerSW({
      onNeedRefresh() {
        console.log('PWA update available');
        setUpdateAvailable(true);
      },
      onOfflineReady() {
        console.log('PWA ready to work offline');
      },
      onRegistered(r) {
        console.log('SW Registered: ' + r);
        setSwRegistration(r);
      },
      onRegisterError(error) {
        console.log('SW registration error', error);
      },
    });

    // Force update if available
    if (updateAvailable && updateSW) {
      setTimeout(() => {
        updateSW(true);
      }, 60000);
    }
  }, [updateAvailable]);

  const handleUpdate = () => {
    if (swRegistration && swRegistration.waiting) {
      swRegistration.waiting.postMessage({ type: 'SKIP_WAITING' });
      window.location.reload();
    } else {
      window.location.reload();
    }
  };

  const handleAuth = async (email, action, code) => {
    return await authenticateWithCode(email, action, code);
  };

  // Show loading screen
  if (loading) {
    return (
      <div className='min-h-screen bg-gradient-to-br from-blue-50 to-indigo-100 flex items-center justify-center'>
        <div className='text-center'>
          <div className='animate-spin rounded-full h-12 w-12 border-b-2 border-blue-500 mx-auto mb-4'>
          </div>
          <p className='text-gray-600'>Loading Portal...</p>
        </div>
      </div>
    );
  }

  // For local development, skip auth and go straight to map
  // Uncomment the auth screen below if you want to test the auth UI
  
  // if (!isAuthenticated) {
  //   return (
  //     <>
  //       <AuthScreen
  //         onAuth={handleAuth}
  //         loading={loading}
  //         error={error}
  //       />
  //       <InstallPrompt />
  //     </>
  //   )
  // }

  // Show main app (user is auto-created anonymously)
  return (
    <div className='App'>
      {/*<Map />*/}

      <InstallPrompt />

      {updateAvailable && (
        <div className='fixed top-4 left-1/2 transform -translate-x-1/2 bg-blue-500 text-white px-4 py-2 rounded-lg shadow-lg z-50'>
          <div className='flex items-center justify-between'>
            <span className='text-sm'>New version available!</span>
            <button
              onClick={handleUpdate}
              className='text-xs bg-white text-blue-500 px-2 py-1 rounded ml-3'
            >
              Update
            </button>
          </div>
        </div>
      )}
    </div>
  );
}

export default App;<|MERGE_RESOLUTION|>--- conflicted
+++ resolved
@@ -1,41 +1,15 @@
-<<<<<<< HEAD
 import React, { useEffect, useState } from 'react';
 import { registerSW } from 'virtual:pwa-register';
 import AuthScreen from './components/AuthScreen';
 import InstallPrompt from './components/InstallPrompt';
 import Map from './components/Map';
-import { useSupabaseAuth } from './hooks/useSupabase';
+import { useLocalAuth } from './hooks/useLocalHooks';
 import './App.css';
-import { createWakuNode } from './waku/node';
 
 function App() {
-  const { user, loading, error, authenticateWithCode, isAuthenticated } =
-    useSupabaseAuth();
+  const { user, loading, error, authenticateWithCode, isAuthenticated } = useLocalAuth();
   const [updateAvailable, setUpdateAvailable] = useState(false);
   const [swRegistration, setSwRegistration] = useState(null);
-
-  console.log('YO');
-
-  try {
-    console.log('GOING');
-    // createWakuNode();
-  } catch (e) {
-    console.error('WAKU err:', e);
-  }
-=======
-import React, { useEffect, useState } from 'react'
-import Map from './components/Map'
-import AuthScreen from './components/AuthScreen'
-import InstallPrompt from './components/InstallPrompt'
-import { useLocalAuth } from './hooks/useLocalHooks'
-import { registerSW } from 'virtual:pwa-register'
-import './App.css'
-
-function App() {
-  const { user, loading, error, authenticateWithCode, isAuthenticated } = useLocalAuth()
-  const [updateAvailable, setUpdateAvailable] = useState(false)
-  const [swRegistration, setSwRegistration] = useState(null)
->>>>>>> ac4ed635
 
   useEffect(() => {
     // Register service worker with full PWA functionality
@@ -92,7 +66,7 @@
 
   // For local development, skip auth and go straight to map
   // Uncomment the auth screen below if you want to test the auth UI
-  
+
   // if (!isAuthenticated) {
   //   return (
   //     <>
@@ -109,7 +83,7 @@
   // Show main app (user is auto-created anonymously)
   return (
     <div className='App'>
-      {/*<Map />*/}
+      <Map />
 
       <InstallPrompt />
 
