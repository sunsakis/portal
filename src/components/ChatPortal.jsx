--- conflicted
+++ resolved
@@ -1,37 +1,29 @@
-<<<<<<< HEAD
-import React, { useEffect, useState, useRef } from 'react'
-import { motion, AnimatePresence } from 'framer-motion'
-import { useDrag } from '@use-gesture/react'
-import { useLocalMessages } from '../hooks/useLocalHooks'
-import { 
-  idStore, 
-  waku_SendFrenMessage, 
-  frenRequests, 
-  waku_acceptFriendRequest
-} from '../waku/node'
-=======
 import { useDrag } from '@use-gesture/react';
 import { AnimatePresence, motion } from 'framer-motion';
 import React, { useEffect, useRef, useState } from 'react';
 import { useLocalMessages } from '../hooks/useLocalHooks';
-import { getPetName, idStore } from '../waku/node';
->>>>>>> 5edb9d58
+import {
+  frenRequests,
+  idStore,
+  waku_acceptFriendRequest,
+  waku_SendFrenMessage,
+} from '../waku/node';
 
 // Enhanced Message Component with real friend request integration
 const MessageBubble = ({ msg, user, onUserClick }) => {
-  const isOwnMessage = msg.user_id === user?.id
+  const isOwnMessage = msg.user_id === user?.id;
 
   const formatTime = (timestamp) => {
-    return new Date(timestamp).toLocaleTimeString('en-US', { 
-      hour: '2-digit', 
-      minute: '2-digit' 
-    })
-  }
+    return new Date(timestamp).toLocaleTimeString('en-US', {
+      hour: '2-digit',
+      minute: '2-digit',
+    });
+  };
 
   const getUsername = (msg) => {
-    if (msg.user_id === user?.id) return 'You'
-    return msg.profiles?.username || 'Anonymous'
-  }
+    if (msg.user_id === user?.id) return 'You';
+    return msg.profiles?.username || 'Anonymous';
+  };
 
   const handleUserClick = () => {
     if (!isOwnMessage) {
@@ -40,10 +32,10 @@
         username: getUsername(msg),
         messageCount: 1,
         joinedAt: msg.created_at,
-        portalId: msg.portal_id // Include portal ID for friend requests
-      })
-    }
-  }
+        portalId: msg.portal_id, // Include portal ID for friend requests
+      });
+    }
+  };
 
   return (
     <div className={`flex ${isOwnMessage ? 'justify-end' : 'justify-start'}`}>
@@ -58,87 +50,86 @@
         }`}
       >
         {!isOwnMessage && (
-          <div className="flex items-center gap-2 mb-1">
-            <div className="w-5 h-5 bg-gradient-to-br from-green-500 to-emerald-600 rounded-full flex items-center justify-center">
-              <span className="text-xs font-bold text-white">
+          <div className='flex items-center gap-2 mb-1'>
+            <div className='w-5 h-5 bg-gradient-to-br from-green-500 to-emerald-600 rounded-full flex items-center justify-center'>
+              <span className='text-xs font-bold text-white'>
                 {getUsername(msg).charAt(0).toUpperCase()}
               </span>
             </div>
-            <div className="text-xs text-gray-300 font-medium">
+            <div className='text-xs text-gray-300 font-medium'>
               {getUsername(msg)}
             </div>
           </div>
         )}
-        
-        <div className="text-sm leading-relaxed">{msg.content}</div>
-        
-        <div className={`text-xs mt-1 flex items-center gap-1 ${
-          isOwnMessage ? 'text-green-200 justify-end' : 'text-gray-400'
-        }`}>
+
+        <div className='text-sm leading-relaxed'>{msg.content}</div>
+
+        <div
+          className={`text-xs mt-1 flex items-center gap-1 ${
+            isOwnMessage ? 'text-green-200 justify-end' : 'text-gray-400'
+          }`}
+        >
           <span>{formatTime(msg.created_at)}</span>
-          {!isOwnMessage && (
-            <div className="w-1 h-1 bg-gray-500 rounded-full"></div>
-          )}
+          {!isOwnMessage && <div className='w-1 h-1 bg-gray-500 rounded-full'></div>}
         </div>
       </motion.div>
     </div>
-  )
-}
+  );
+};
 
 // Enhanced User Profile Modal with real Waku friend requests
 const UserProfileModal = ({ isOpen, onClose, messageUser, currentUser, portal }) => {
-  const [isLoading, setIsLoading] = useState(false)
-  const [requestSent, setRequestSent] = useState(false)
-  const [error, setError] = useState(null)
-
-  if (!isOpen || !messageUser) return null
+  const [isLoading, setIsLoading] = useState(false);
+  const [requestSent, setRequestSent] = useState(false);
+  const [error, setError] = useState(null);
+
+  if (!isOpen || !messageUser) return null;
 
   const handleSendFriendRequest = async () => {
     if (!portal?.id || !messageUser.username) {
-      setError('Missing portal or username information')
-      return
-    }
-
-    setIsLoading(true)
-    setError(null)
-    
+      setError('Missing portal or username information');
+      return;
+    }
+
+    setIsLoading(true);
+    setError(null);
+
     try {
       console.log('Sending friend request via Waku...', {
         username: messageUser.username,
-        portalId: portal.id
-      })
+        portalId: portal.id,
+      });
 
       // Get the portal identity for this specific portal
-      const portalIdent = idStore.getPortalIdent(portal.id)
-      
+      const portalIdent = idStore.getPortalIdent(portal.id);
+
       // Create friend request using the portal's public key
       // Use portal.id directly instead of MASTER_PORTAL_ID for portal-specific requests
       const friendRequest = await idStore.lesBeFrens(
-        messageUser.username, 
+        messageUser.username,
         portalIdent.publicKey,
-        portal.id
-      )
+        portal.id,
+      );
 
       // Send the friend request via Waku
-      await waku_SendFrenMessage(friendRequest)
-      
-      console.log('Friend request sent successfully via Waku')
-      setRequestSent(true)
-      
+      await waku_SendFrenMessage(friendRequest);
+
+      console.log('Friend request sent successfully via Waku');
+      setRequestSent(true);
+
       setTimeout(() => {
-        onClose()
-        setRequestSent(false)
-      }, 2000)
-      
+        onClose();
+        setRequestSent(false);
+      }, 2000);
     } catch (error) {
-      console.error('Failed to send friend request:', error)
-      setError('Failed to send friend request. Please try again.')
+      console.error('Failed to send friend request:', error);
+      setError('Failed to send friend request. Please try again.');
     } finally {
-      setIsLoading(false)
-    }
-  }
-
-  const isOwnProfile = messageUser.user_id === currentUser?.id
+      setIsLoading(false);
+    }
+  };
+
+  const isOwnProfile = messageUser.user_id === currentUser?.id;
 
   return (
     <AnimatePresence>
@@ -146,7 +137,7 @@
         initial={{ opacity: 0 }}
         animate={{ opacity: 1 }}
         exit={{ opacity: 0 }}
-        className="fixed inset-0 bg-black/60 backdrop-blur-sm flex items-center justify-center z-[2000]"
+        className='fixed inset-0 bg-black/60 backdrop-blur-sm flex items-center justify-center z-[2000]'
         onClick={onClose}
       >
         <motion.div
@@ -154,98 +145,103 @@
           animate={{ scale: 1, opacity: 1, y: 0 }}
           exit={{ scale: 0.8, opacity: 0, y: 20 }}
           transition={{ type: 'spring', damping: 25, stiffness: 200 }}
-          className="bg-gray-800 rounded-2xl p-6 m-4 max-w-sm w-full border border-gray-700 shadow-2xl"
+          className='bg-gray-800 rounded-2xl p-6 m-4 max-w-sm w-full border border-gray-700 shadow-2xl'
           onClick={(e) => e.stopPropagation()}
         >
           {/* Profile Header */}
-          <div className="text-center mb-6">
-            <div className="w-20 h-20 bg-gradient-to-br from-green-500 to-emerald-600 rounded-full mx-auto mb-4 flex items-center justify-center shadow-lg">
-              <span className="text-2xl font-bold text-white">
+          <div className='text-center mb-6'>
+            <div className='w-20 h-20 bg-gradient-to-br from-green-500 to-emerald-600 rounded-full mx-auto mb-4 flex items-center justify-center shadow-lg'>
+              <span className='text-2xl font-bold text-white'>
                 {(messageUser.username || 'Anonymous').charAt(0).toUpperCase()}
               </span>
             </div>
-            
-            <h2 className="text-xl font-semibold text-gray-100 mb-1">
+
+            <h2 className='text-xl font-semibold text-gray-100 mb-1'>
               {messageUser.username || 'Anonymous User'}
             </h2>
-            
-            <div className="inline-flex items-center gap-2 px-3 py-1 bg-gray-700 rounded-full">
-              <div className="w-2 h-2 bg-green-400 rounded-full animate-pulse"></div>
-              <span className="text-xs text-gray-300">Active in portal</span>
+
+            <div className='inline-flex items-center gap-2 px-3 py-1 bg-gray-700 rounded-full'>
+              <div className='w-2 h-2 bg-green-400 rounded-full animate-pulse'></div>
+              <span className='text-xs text-gray-300'>Active in portal</span>
             </div>
           </div>
 
           {/* Profile Stats */}
-          <div className="grid grid-cols-2 gap-4 mb-6">
-            <div className="text-center p-3 bg-gray-700/50 rounded-lg border border-gray-600">
-              <div className="text-lg font-bold text-green-400">
+          <div className='grid grid-cols-2 gap-4 mb-6'>
+            <div className='text-center p-3 bg-gray-700/50 rounded-lg border border-gray-600'>
+              <div className='text-lg font-bold text-green-400'>
                 {messageUser.messageCount || 1}
               </div>
-              <div className="text-xs text-gray-400">Messages</div>
-            </div>
-            <div className="text-center p-3 bg-gray-700/50 rounded-lg border border-gray-600">
-              <div className="text-lg font-bold text-blue-400">
+              <div className='text-xs text-gray-400'>Messages</div>
+            </div>
+            <div className='text-center p-3 bg-gray-700/50 rounded-lg border border-gray-600'>
+              <div className='text-lg font-bold text-blue-400'>
                 {messageUser.joinedAt ? 'Active' : 'New'}
               </div>
-              <div className="text-xs text-gray-400">Status</div>
+              <div className='text-xs text-gray-400'>Status</div>
             </div>
           </div>
 
           {/* Error Message */}
           {error && (
-            <div className="mb-4 p-3 bg-red-900/50 border border-red-700 rounded-lg">
-              <p className="text-red-300 text-sm text-center">{error}</p>
+            <div className='mb-4 p-3 bg-red-900/50 border border-red-700 rounded-lg'>
+              <p className='text-red-300 text-sm text-center'>{error}</p>
             </div>
           )}
 
           {/* Action Buttons */}
-          <div className="space-y-3">
+          <div className='space-y-3'>
             {!isOwnProfile && (
               <>
-                {!requestSent ? (
-                  <motion.button
-                    whileHover={{ scale: 1.02 }}
-                    whileTap={{ scale: 0.98 }}
-                    onClick={handleSendFriendRequest}
-                    disabled={isLoading}
-                    className="w-full bg-gradient-to-r from-green-600 to-emerald-600 hover:from-green-700 hover:to-emerald-700 text-white py-3 px-4 rounded-xl font-medium transition-all duration-200 shadow-lg disabled:opacity-50 disabled:cursor-not-allowed flex items-center justify-center gap-2"
-                  >
-                    {isLoading ? (
-                      <>
-                        <div className="w-4 h-4 border-2 border-white/30 border-t-white rounded-full animate-spin"></div>
-                        <span>Sending via Waku...</span>
-                      </>
-                    ) : (
-                      <>
-                        <span className="text-lg">👋</span>
-                        <span>Send Friend Request</span>
-                      </>
-                    )}
-                  </motion.button>
-                ) : (
-                  <motion.div
-                    initial={{ scale: 0.8 }}
-                    animate={{ scale: 1 }}
-                    className="w-full bg-green-600 text-white py-3 px-4 rounded-xl font-medium flex items-center justify-center gap-2"
-                  >
-                    <span className="text-lg">✓</span>
-                    <span>Request Sent!</span>
-                  </motion.div>
-                )}
-                
+                {!requestSent
+                  ? (
+                    <motion.button
+                      whileHover={{ scale: 1.02 }}
+                      whileTap={{ scale: 0.98 }}
+                      onClick={handleSendFriendRequest}
+                      disabled={isLoading}
+                      className='w-full bg-gradient-to-r from-green-600 to-emerald-600 hover:from-green-700 hover:to-emerald-700 text-white py-3 px-4 rounded-xl font-medium transition-all duration-200 shadow-lg disabled:opacity-50 disabled:cursor-not-allowed flex items-center justify-center gap-2'
+                    >
+                      {isLoading
+                        ? (
+                          <>
+                            <div className='w-4 h-4 border-2 border-white/30 border-t-white rounded-full animate-spin'>
+                            </div>
+                            <span>Sending via Waku...</span>
+                          </>
+                        )
+                        : (
+                          <>
+                            <span className='text-lg'>👋</span>
+                            <span>Send Friend Request</span>
+                          </>
+                        )}
+                    </motion.button>
+                  )
+                  : (
+                    <motion.div
+                      initial={{ scale: 0.8 }}
+                      animate={{ scale: 1 }}
+                      className='w-full bg-green-600 text-white py-3 px-4 rounded-xl font-medium flex items-center justify-center gap-2'
+                    >
+                      <span className='text-lg'>✓</span>
+                      <span>Request Sent!</span>
+                    </motion.div>
+                  )}
+
                 <button
                   onClick={onClose}
-                  className="w-full bg-gray-700 hover:bg-gray-600 text-gray-300 py-3 px-4 rounded-xl font-medium transition-colors duration-200 border border-gray-600"
+                  className='w-full bg-gray-700 hover:bg-gray-600 text-gray-300 py-3 px-4 rounded-xl font-medium transition-colors duration-200 border border-gray-600'
                 >
                   Close
                 </button>
               </>
             )}
-            
+
             {isOwnProfile && (
               <button
                 onClick={onClose}
-                className="w-full bg-gray-700 hover:bg-gray-600 text-gray-300 py-3 px-4 rounded-xl font-medium transition-colors duration-200 border border-gray-600"
+                className='w-full bg-gray-700 hover:bg-gray-600 text-gray-300 py-3 px-4 rounded-xl font-medium transition-colors duration-200 border border-gray-600'
               >
                 Close Profile
               </button>
@@ -254,91 +250,94 @@
         </motion.div>
       </motion.div>
     </AnimatePresence>
-  )
-}
+  );
+};
 
 // Friend Request Notifications Component
 const FriendRequestNotifications = ({ user }) => {
-  const [showNotifications, setShowNotifications] = useState(false)
-  const [notifications, setNotifications] = useState([])
-  const [processedRequestIds, setProcessedRequestIds] = useState(new Set())
+  const [showNotifications, setShowNotifications] = useState(false);
+  const [notifications, setNotifications] = useState([]);
+  const [processedRequestIds, setProcessedRequestIds] = useState(new Set());
 
   useEffect(() => {
     // Load processed requests from localStorage on mount
-    const storedProcessed = localStorage.getItem('portal_processed_requests')
+    const storedProcessed = localStorage.getItem('portal_processed_requests');
     if (storedProcessed) {
       try {
-        setProcessedRequestIds(new Set(JSON.parse(storedProcessed)))
+        setProcessedRequestIds(new Set(JSON.parse(storedProcessed)));
       } catch (err) {
-        console.error('Error loading processed requests:', err)
+        console.error('Error loading processed requests:', err);
       }
     }
-  }, [])
+  }, []);
 
   useEffect(() => {
     // Monitor incoming friend requests, filtering out already processed ones
     const checkFriendRequests = () => {
       if (frenRequests.length > 0) {
         const unprocessedRequests = frenRequests.filter(fren => {
-          const requestId = `${fren.nik}_${fren.publicKey}_${fren.address}`
-          return !processedRequestIds.has(requestId)
-        })
+          const requestId = `${fren.nik}_${fren.publicKey}_${fren.address}`;
+          return !processedRequestIds.has(requestId);
+        });
 
         if (unprocessedRequests.length !== notifications.length) {
-          setNotifications(unprocessedRequests)
-          setShowNotifications(unprocessedRequests.length > 0)
+          setNotifications(unprocessedRequests);
+          setShowNotifications(unprocessedRequests.length > 0);
         }
       } else if (notifications.length > 0) {
-        setNotifications([])
-        setShowNotifications(false)
+        setNotifications([]);
+        setShowNotifications(false);
       }
-    }
-
-    const interval = setInterval(checkFriendRequests, 1000)
-    return () => clearInterval(interval)
-  }, [notifications.length, processedRequestIds])
+    };
+
+    const interval = setInterval(checkFriendRequests, 1000);
+    return () => clearInterval(interval);
+  }, [notifications.length, processedRequestIds]);
 
   const markAsProcessed = (fren) => {
-    const requestId = `${fren.nik}_${fren.publicKey}_${fren.address}`
-    const updatedProcessed = new Set([...processedRequestIds, requestId])
-    setProcessedRequestIds(updatedProcessed)
-    localStorage.setItem('portal_processed_requests', JSON.stringify([...updatedProcessed]))
-  }
+    const requestId = `${fren.nik}_${fren.publicKey}_${fren.address}`;
+    const updatedProcessed = new Set([...processedRequestIds, requestId]);
+    setProcessedRequestIds(updatedProcessed);
+    localStorage.setItem(
+      'portal_processed_requests',
+      JSON.stringify([...updatedProcessed]),
+    );
+  };
 
   const handleAcceptRequest = async (fren, index) => {
     try {
-      await waku_acceptFriendRequest(fren)
-      console.log('Friend request accepted:', fren.nik)
-      
+      await waku_acceptFriendRequest(fren);
+      console.log('Friend request accepted:', fren.nik);
+
       // Mark as processed
-      markAsProcessed(fren)
-      
+      markAsProcessed(fren);
+
       // Remove from notifications
-      setNotifications(prev => prev.filter((_, i) => i !== index))
-      
+      setNotifications(prev => prev.filter((_, i) => i !== index));
+
       if (notifications.length <= 1) {
-        setShowNotifications(false)
+        setShowNotifications(false);
       }
     } catch (error) {
-      console.error('Failed to accept friend request:', error)
-    }
-  }
+      console.error('Failed to accept friend request:', error);
+    }
+  };
 
   const handleDeclineRequest = (fren, index) => {
     // Mark as processed so it doesn't reappear
-    markAsProcessed(fren)
-    
+    markAsProcessed(fren);
+
     // Remove from notifications
-    setNotifications(prev => prev.filter((_, i) => i !== index))
-    
+    setNotifications(prev => prev.filter((_, i) => i !== index));
+
     if (notifications.length <= 1) {
-      setShowNotifications(false)
-    }
-    
-    console.log('Friend request declined:', fren.nik)
-  }
-
-  if (!showNotifications || notifications.length === 0) return null
+      setShowNotifications(false);
+    }
+
+    console.log('Friend request declined:', fren.nik);
+  };
+
+  if (!showNotifications || notifications.length === 0) return null;
 
   return (
     <AnimatePresence>
@@ -346,50 +345,53 @@
         initial={{ opacity: 0, y: -100 }}
         animate={{ opacity: 1, y: 0 }}
         exit={{ opacity: 0, y: -100 }}
-        className="fixed top-16 left-4 right-4 z-[2100] max-w-sm mx-auto"
+        className='fixed top-16 left-4 right-4 z-[2100] max-w-sm mx-auto'
       >
-        <div className="bg-gray-800 border border-gray-600 rounded-xl shadow-xl overflow-hidden">
-          <div className="p-3 bg-gray-700 border-b border-gray-600">
-            <div className="flex items-center justify-between">
-              <h3 className="text-white font-medium text-sm">Friend Requests</h3>
+        <div className='bg-gray-800 border border-gray-600 rounded-xl shadow-xl overflow-hidden'>
+          <div className='p-3 bg-gray-700 border-b border-gray-600'>
+            <div className='flex items-center justify-between'>
+              <h3 className='text-white font-medium text-sm'>Friend Requests</h3>
               <button
                 onClick={() => setShowNotifications(false)}
-                className="text-gray-400 hover:text-white"
+                className='text-gray-400 hover:text-white'
               >
                 ✕
               </button>
             </div>
           </div>
-          
-          <div className="max-h-64 overflow-y-auto">
+
+          <div className='max-h-64 overflow-y-auto'>
             {notifications.map((fren, index) => (
-              <div key={`${fren.nik}_${index}`} className="p-4 border-b border-gray-700 last:border-b-0">
-                <div className="flex items-center gap-3">
-                  <div className="w-10 h-10 bg-gradient-to-br from-blue-500 to-purple-600 rounded-full flex items-center justify-center">
-                    <span className="text-white font-bold text-sm">
+              <div
+                key={`${fren.nik}_${index}`}
+                className='p-4 border-b border-gray-700 last:border-b-0'
+              >
+                <div className='flex items-center gap-3'>
+                  <div className='w-10 h-10 bg-gradient-to-br from-blue-500 to-purple-600 rounded-full flex items-center justify-center'>
+                    <span className='text-white font-bold text-sm'>
                       {fren.nik.charAt(0).toUpperCase()}
                     </span>
                   </div>
-                  <div className="flex-1 min-w-0">
-                    <p className="text-white text-sm font-medium truncate">
+                  <div className='flex-1 min-w-0'>
+                    <p className='text-white text-sm font-medium truncate'>
                       {fren.nik}
                     </p>
-                    <p className="text-gray-400 text-xs">
+                    <p className='text-gray-400 text-xs'>
                       Wants to be friends
                     </p>
                   </div>
                 </div>
-                
-                <div className="flex gap-2 mt-3">
+
+                <div className='flex gap-2 mt-3'>
                   <button
                     onClick={() => handleAcceptRequest(fren, index)}
-                    className="flex-1 bg-green-600 hover:bg-green-700 text-white py-2 px-3 rounded-lg text-sm font-medium transition-colors"
+                    className='flex-1 bg-green-600 hover:bg-green-700 text-white py-2 px-3 rounded-lg text-sm font-medium transition-colors'
                   >
                     Accept
                   </button>
                   <button
                     onClick={() => handleDeclineRequest(fren, index)}
-                    className="flex-1 bg-gray-600 hover:bg-gray-700 text-white py-2 px-3 rounded-lg text-sm font-medium transition-colors"
+                    className='flex-1 bg-gray-600 hover:bg-gray-700 text-white py-2 px-3 rounded-lg text-sm font-medium transition-colors'
                   >
                     Decline
                   </button>
@@ -400,29 +402,19 @@
         </div>
       </motion.div>
     </AnimatePresence>
-  )
-}
+  );
+};
 
 // Main Chat Portal Component (removed duplicate FriendRequestNotifications)
 const ChatPortal = ({ isOpen, onClose, portal, user }) => {
-<<<<<<< HEAD
-  const [message, setMessage] = useState('')
-  const [error, setError] = useState(null)
-  const [selectedUser, setSelectedUser] = useState(null)
-  const [showUserProfile, setShowUserProfile] = useState(false)
-  const messagesEndRef = useRef(null)
-  const inputRef = useRef(null)
-
-  const { messages, loading, sendMessage } = useLocalMessages(portal?.id, user)
-=======
   const [message, setMessage] = useState('');
   const [error, setError] = useState(null);
+  const [selectedUser, setSelectedUser] = useState(null);
+  const [showUserProfile, setShowUserProfile] = useState(false);
   const messagesEndRef = useRef(null);
   const inputRef = useRef(null);
 
-  // Use local message management
   const { messages, loading, sendMessage } = useLocalMessages(portal?.id, user);
->>>>>>> 5edb9d58
 
   const scrollToBottom = () => {
     messagesEndRef.current?.scrollIntoView({ behavior: 'smooth' });
@@ -441,41 +433,20 @@
   const handleSendMessage = async () => {
     if (!message.trim() || !portal?.id || !user) return;
 
-<<<<<<< HEAD
-    const messageContent = message.trim()
-    setMessage('')
-    setError(null)
+    const messageContent = message.trim();
+    setMessage('');
+    setError(null);
 
     try {
-      const success = await sendMessage(messageContent)
+      const success = await sendMessage(messageContent);
       if (!success) {
-        setMessage(messageContent)
-        setError('Failed to send message')
-      }
-    } catch (err) {
-      console.error('Message send error:', err)
-      setMessage(messageContent)
-      setError('Failed to send message')
-=======
-    const messageContent = message.trim();
-    setMessage(''); // Clear input immediately
-    setError(null);
-
-    try {
-      console.log('Sending local message:', messageContent);
-
-      const success = await sendMessage(messageContent);
-
-      if (!success) {
-        console.error('Local message send failed');
-        setMessage(messageContent); // Restore message on error
+        setMessage(messageContent);
         setError('Failed to send message');
       }
     } catch (err) {
       console.error('Message send error:', err);
-      setMessage(messageContent); // Restore message on error
+      setMessage(messageContent);
       setError('Failed to send message');
->>>>>>> 5edb9d58
     }
   };
 
@@ -486,25 +457,10 @@
     }
   };
 
-<<<<<<< HEAD
   const handleUserClick = (messageUser) => {
-    setSelectedUser(messageUser)
-    setShowUserProfile(true)
-  }
-=======
-  const formatTime = (timestamp) => {
-    return new Date(timestamp).toLocaleTimeString('en-US', {
-      hour: '2-digit',
-      minute: '2-digit',
-    });
-  };
-
-  const getUsername = (msg) => {
-    if (msg.user_id === user?.id) return 'You';
-    console.log(getPetName(msg, msg.portalPubkey));
-    return getPetName(msg, msg.portalPubkey);
-  };
->>>>>>> 5edb9d58
+    setSelectedUser(messageUser);
+    setShowUserProfile(true);
+  };
 
   const bind = useDrag(
     ({ last, velocity: [, vy], direction: [, dy], movement: [, my] }) => {
@@ -529,12 +485,7 @@
             style={{ zIndex: 1800 }}
             onClick={onClose}
           />
-<<<<<<< HEAD
-          
-=======
-
-          {/* Dark themed chat modal */}
->>>>>>> 5edb9d58
+
           <motion.div
             {...bind()}
             initial={{ y: '100%' }}
@@ -550,69 +501,26 @@
               paddingBottom: 'env(safe-area-inset-bottom, 20px)',
             }}
           >
-<<<<<<< HEAD
-            <div className="flex justify-center pt-3 pb-2">
-              <div className="w-10 h-1 bg-gray-600 rounded-full"></div>
-            </div>
-
-            <div className="flex items-center justify-between px-4 py-2 border-b border-gray-700">
-              <div className="flex items-center gap-3">
-                <div className="w-8 h-8 bg-gradient-to-br from-green-500 to-emerald-600 rounded-full flex items-center justify-center">
-                  <span className="text-lg">💬</span>
+            <div className='flex justify-center pt-3 pb-2'>
+              <div className='w-10 h-1 bg-gray-600 rounded-full'></div>
+            </div>
+
+            <div className='flex items-center justify-between px-4 py-2 border-b border-gray-700'>
+              <div className='flex items-center gap-3'>
+                <div className='w-8 h-8 bg-gradient-to-br from-green-500 to-emerald-600 rounded-full flex items-center justify-center'>
+                  <span className='text-lg'>💬</span>
                 </div>
                 <div>
-                  <h3 className="text-gray-100 font-medium">Portal Chat</h3>
-                  <p className="text-xs text-gray-400">{messages.length} messages</p>
+                  <h3 className='text-gray-100 font-medium'>Portal Chat</h3>
+                  <p className='text-xs text-gray-400'>{messages.length} messages</p>
                 </div>
               </div>
-              <div className="flex items-center gap-1">
-                <div className="w-2 h-2 bg-green-400 rounded-full animate-pulse"></div>
-                <span className="text-xs text-gray-400">p2p</span>
+              <div className='flex items-center gap-1'>
+                <div className='w-2 h-2 bg-green-400 rounded-full animate-pulse'></div>
+                <span className='text-xs text-gray-400'>p2p</span>
               </div>
             </div>
 
-            <div className="flex-1 overflow-y-auto p-4 space-y-3 min-h-0">
-              {loading ? (
-                <div className="text-center py-8">
-                  <div className="animate-spin rounded-full h-8 w-8 border-b-2 border-green-400 mx-auto"></div>
-                  <p className="text-gray-400 mt-2">Loading messages...</p>
-                </div>
-              ) : error ? (
-                <div className="text-center py-8">
-                  <div className="text-4xl mb-2">⚠️</div>
-                  <p className="text-red-400 text-sm">{error}</p>
-                </div>
-              ) : messages.length === 0 ? (
-                <div className="text-center py-8">
-                  <div className="text-xl mb-2">💬</div>
-                  <p className="text-gray-300">
-                    Start a conversation with people at this location!
-                  </p>
-                  <p className="text-xs text-gray-500 mt-2">
-                    Tap messages to send friend requests
-                  </p>
-                </div>
-              ) : (
-                messages.map((msg) => (
-                  <MessageBubble
-                    key={msg.id}
-                    msg={msg}
-                    user={user}
-                    onUserClick={handleUserClick}
-                  />
-                ))
-              )}
-              <div ref={messagesEndRef} />
-            </div>
-
-            <div className="flex-shrink-0 p-4 border-t border-gray-700">
-=======
-            {/* Drag handle */}
-            <div className='flex justify-center pt-3 pb-2'>
-              <div className='w-10 h-1 bg-gray-600 rounded-full'></div>
-            </div>
-
-            {/* Messages Area - Dark theme */}
             <div className='flex-1 overflow-y-auto p-4 space-y-3 min-h-0'>
               {loading
                 ? (
@@ -627,12 +535,6 @@
                   <div className='text-center py-8'>
                     <div className='text-4xl mb-2'>⚠️</div>
                     <p className='text-red-400 text-sm'>{error}</p>
-                    <button
-                      onClick={() => window.location.reload()}
-                      className='mt-2 text-green-400 text-sm hover:text-green-300 transition-colors'
-                    >
-                      Refresh and try again
-                    </button>
                   </div>
                 )
                 : messages.length === 0
@@ -643,49 +545,24 @@
                       Start a conversation with people at this location!
                     </p>
                     <p className='text-xs text-gray-500 mt-2'>
-                      Messages are stored locally on your device
+                      Tap messages to send friend requests
                     </p>
                   </div>
                 )
                 : (
-                  messages.map((msg) => {
-                    const isUser = msg.user_id === idStore.getPortalIdent(msg.portalId);
-                    console.log(msg);
-                    return (
-                      <div
-                        key={msg.id}
-                        className={`flex ${isUser ? 'justify-end' : 'justify-start'}`}
-                      >
-                        <div
-                          className={`max-w-xs lg:max-w-md px-3 py-2 rounded-2xl ${
-                            isUser === user?.id
-                              ? 'bg-green-600 text-white'
-                              : 'bg-gray-700 text-gray-100'
-                          }`}
-                        >
-                          <div className='text-xs opacity-70 mb-1 text-gray-300'>
-                            {getUsername(msg)}
-                          </div>
-
-                          <div className='text-sm'>{msg.content}</div>
-                          <div
-                            className={`text-xs mt-1 ${
-                              isUser ? 'text-green-200' : 'text-gray-400'
-                            }`}
-                          >
-                            {formatTime(msg.created_at)}
-                          </div>
-                        </div>
-                      </div>
-                    );
-                  })
+                  messages.map((msg) => (
+                    <MessageBubble
+                      key={msg.id}
+                      msg={msg}
+                      user={user}
+                      onUserClick={handleUserClick}
+                    />
+                  ))
                 )}
               <div ref={messagesEndRef} />
             </div>
 
-            {/* Input Area - Dark theme */}
             <div className='flex-shrink-0 p-4 border-t border-gray-700'>
->>>>>>> 5edb9d58
               {error && (
                 <div className='mb-2 text-center'>
                   <p className='text-red-400 text-xs'>{error}</p>
@@ -723,8 +600,8 @@
           <UserProfileModal
             isOpen={showUserProfile}
             onClose={() => {
-              setShowUserProfile(false)
-              setSelectedUser(null)
+              setShowUserProfile(false);
+              setSelectedUser(null);
             }}
             messageUser={selectedUser}
             currentUser={user}
