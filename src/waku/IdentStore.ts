--- conflicted
+++ resolved
@@ -14,163 +14,6 @@
 // TODO: add safePersistence edits, and call them on add
 // TODO: prune portalIdents
 class IdentStore {
-<<<<<<< HEAD
-    masterIdent: Ident;
-    portalIdents: Map<`${string},${string}`, Ident>;
-    frens: Map<string, Fren>;
-
-    constructor() {
-        this.masterIdent = new Ident(this._getKeyFromStorageOrGenerate());
-        this._loadFrens();
-        this._loadPortalIdents();
-    }
-
-    async lesBeFrens(myNik: string, wannabeFrenPortalKey: Hex, portalId: `${string},${string}`): Promise<string> {
-        const masterIdent = this.getMasterIdent();
-        const message = LES_BE_FREN_MESSAGE + myNik;
-        const messageSig = await masterIdent.signMessage(message);
-
-        const payload = message + LES_BE_FREN_SIG_PREFIX + messageSig;
-        const encryptedIdent = await EthCrypto.encryptWithPublicKey(wannabeFrenPortalKey.replace(/^0x/, ""), payload);
-        return portalId + LES_BE_FREN_PORTAL_ID_PREFIX + JSON.stringify(encryptedIdent);
-    }
-
-    async hooWanaBeFrens(lesBeFrensRequest: Hex): Promise<Fren|undefined> {
-        const [portalId, encryptedRequest] = lesBeFrensRequest.split(LES_BE_FREN_PORTAL_ID_PREFIX);
-        const portalIdent = this.getPortalIdent(portalId as `${string},${string}`);
-        if (!portalIdent) {
-            return undefined;
-        }
-
-        const decryptedRequest = await portalIdent.decrypt(JSON.parse(encryptedRequest));
-        const [message, messageSig] = decryptedRequest.split(LES_BE_FREN_SIG_PREFIX);
-
-        const frenNik = message.split(LES_BE_FREN_MESSAGE)[1];
-
-        const frenPublicKey = EthCrypto.recoverPublicKey(
-            messageSig,
-            EthCrypto.hash.keccak256(message)
-        );
-
-        const fren = new Fren(frenPublicKey as Hex, frenNik);
-
-        return fren;
-    }
-    // GETTERS
-    getMasterIdent(): Ident {
-        return this.masterIdent;
-    }
-
-    getPortalIdent(portal: `${string},${string}`): Ident {
-        const portalIdent = this.portalIdents.get(portal);
-
-        if (portalIdent) {
-            return portalIdent;
-        }
-
-        const newIdent = Ident.createNewIdent();
-        this.portalIdents.set(portal, newIdent);
-        return newIdent;
-    }
-
-    getFren(nik: string): Fren | undefined {
-        return this.frens.get(nik);
-    }
-    // IDENT MANAGEMENT
-
-    addPortalIdent(portal: `${string},${string}`): Ident {
-        const newIdent = Ident.createNewIdent();
-        this.portalIdents.set(portal, newIdent);
-        return newIdent;
-    }
-
-    removePortalIdent(portal: `${string},${string}`): Ident | undefined {
-        const ident = this.portalIdents.get(portal);
-        this.portalIdents.delete(portal);
-        this._savePortalIdents();
-        return ident;
-    }
-
-    getPortalIdents(): Ident[] {
-        return Array.from(this.portalIdents.values());
-    }
-
-
-    // FREN MANAGEMENT
-
-    addFren(nik: string, publicKey: Hex): void {
-        this.frens.set(nik, new Fren(publicKey, nik));
-    }
-
-    getFrens(): Fren[] {
-        return Array.from(this.frens.values());
-    }
-    // PERSISTENCE
-
-    private _loadPortalIdents(): void {
-        const storedPortalIdents = localStorage.getItem(PORTAL_IDENTS_KEY);
-        if (storedPortalIdents) {
-            const portalIdentsData = JSON.parse(storedPortalIdents);
-            this.portalIdents = new Map(
-                Object.entries(portalIdentsData).map(([portal, privateKey]) => [
-                    portal as `${string},${string}`,
-                    new Ident(privateKey as Hex)
-                ])
-            );
-        } else {
-            this.portalIdents = new Map();
-        }
-    }
-
-
-    private _savePortalIdents(): void {
-        const portalIdentsData = Object.fromEntries(
-            Array.from(this.portalIdents.entries()).map(([portal, ident]) => [
-                portal,
-                ident.privateKey
-            ])
-        );
-        localStorage.setItem(PORTAL_IDENTS_KEY, JSON.stringify(portalIdentsData));
-    }
-
-    private _loadFrens(): void {
-        const storedFrens = localStorage.getItem(FREN_IDENTS_KEY);
-        if (storedFrens) {
-            const frensData = JSON.parse(storedFrens);
-            this.frens = new Map(
-                Object.entries(frensData).map(([nik, publicKey]) => [
-                    nik,
-                    new Fren(publicKey as Hex)
-                ])
-            );
-        } else {
-            this.frens = new Map();
-        }
-    }
-
-    private _saveFrens(): void {
-        const frensData = Object.fromEntries(
-            Array.from(this.frens.entries()).map(([nik, fren]) => [
-                nik,
-                fren.publicKey
-            ])
-        );
-        localStorage.setItem(FREN_IDENTS_KEY, JSON.stringify(frensData));
-    }
-
-    // HELPERS    
-    private _getKeyFromStorageOrGenerate(): Hex {
-        const storedKey = localStorage.getItem(MASTER_IDENT_KEY);
-        if (storedKey) {
-            return storedKey as Hex;
-        }
-
-        // Generate new key pair if none exists
-        const privateKey = EthCrypto.createIdentity().privateKey as Hex;
-        localStorage.setItem(MASTER_IDENT_KEY, privateKey);
-        return privateKey;
-    }
-=======
   masterIdent: Ident;
   portalIdents: Map<`${string},${string}`, Ident>;
   frens: Map<string, Fren>;
@@ -190,13 +33,10 @@
     const message = LES_BE_FREN_MESSAGE + myNik;
     const messageSig = await masterIdent.signMessage(message);
 
-    const payload = message + LES_BE_FREN_SIG_PREFIX + messageSig;
-    const encryptedIdent = await EthCrypto.encryptWithPublicKey(
-      wannabeFrenPortalKey,
-      payload,
-    );
-    return portalId + LES_BE_FREN_PORTAL_ID_PREFIX + encryptedIdent;
-  }
+        const payload = message + LES_BE_FREN_SIG_PREFIX + messageSig;
+        const encryptedIdent = await EthCrypto.encryptWithPublicKey(wannabeFrenPortalKey.replace(/^0x/, ""), payload);
+        return portalId + LES_BE_FREN_PORTAL_ID_PREFIX + JSON.stringify(encryptedIdent);
+    }
 
   async hooWanaBeFrens(lesBeFrensRequest: Hex): Promise<Fren | undefined> {
     const [portalId, encryptedRequest] = lesBeFrensRequest.split(
@@ -207,15 +47,15 @@
       return undefined;
     }
 
-    const decryptedRequest = await portalIdent.decrypt(encryptedRequest);
-    const [message, messageSig] = decryptedRequest.split(LES_BE_FREN_SIG_PREFIX);
+        const decryptedRequest = await portalIdent.decrypt(JSON.parse(encryptedRequest));
+        const [message, messageSig] = decryptedRequest.split(LES_BE_FREN_SIG_PREFIX);
 
-    const frenNik = message.split(LES_BE_FREN_MESSAGE)[1];
+        const frenNik = message.split(LES_BE_FREN_MESSAGE)[1];
 
-    const frenPublicKey = EthCrypto.recoverPublicKey(
-      messageSig,
-      EthCrypto.hash.keccak256(message),
-    );
+        const frenPublicKey = EthCrypto.recoverPublicKey(
+            messageSig,
+            EthCrypto.hash.keccak256(message)
+        );
 
     const fren = new Fren(frenPublicKey as Hex, frenNik);
 
@@ -333,7 +173,6 @@
     localStorage.setItem(MASTER_IDENT_KEY, privateKey);
     return privateKey;
   }
->>>>>>> 4d7cc977
 }
 
 export default IdentStore;