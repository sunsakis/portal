import { createLightNode, Decoder, Encoder, LightNode, Protocols } from '@waku/sdk';
import { createDecoder, createEncoder } from '@waku/sdk';
import protobuf from 'protobufjs';
import IdentStore from './IdentStore';

let wakuNode: LightNode;

// Only need messages topic now - portals are handled by Supabase
export const TOPIC_PORTALS_MESSAGE = '/PORTALS_MESSAGE2/1/message/proto';
<<<<<<< HEAD
export const TOPIC_FREN_REQUESTS = '/FREN_REQUESTS/1/message/proto';

export const BOOTSTRAP_PEERS = [
  '/dns4/boot-01.do-ams3.status.prod.status.im/tcp/443/wss/p2p/16Uiu2HAmAR24Mbb6VuzoyUiGx42UenDkshENVDj4qnmmbabLvo31',
  '/dns4/boot-01.gc-us-central1-a.status.prod.status.im/tcp/443/wss/p2p/16Uiu2HAm8mUZ18tBWPXDQsaF7PbCKYA35z7WB2xNZH2EVq1qS8LJ',
  '/dns4/boot-01.ac-cn-hongkong-c.status.prod.status.im/tcp/443/wss/p2p/16Uiu2HAmGwcE8v7gmJNEWFtZtojYpPMTHy2jBLL6xRk33qgDxFWX',
];
=======
>>>>>>> 0a18d9e2

export const CLUSTER_ID = 42;
export const SHARD_ID = 0;
export let wakuIsReady = false;

export const idStore = new IdentStore();

// Only message encoder/decoder needed
const portal_message_encoder = createEncoder({
  contentTopic: TOPIC_PORTALS_MESSAGE,
  pubsubTopicShardInfo: { clusterId: CLUSTER_ID, shard: SHARD_ID },
});
const portal_message_decoder = createDecoder(TOPIC_PORTALS_MESSAGE, {
  clusterId: CLUSTER_ID,
  shard: SHARD_ID,
});
const fren_request_encoder = createEncoder({
  contentTopic: TOPIC_FREN_REQUESTS,
  pubsubTopicShardInfo: { clusterId: CLUSTER_ID, shard: SHARD_ID },
});
const fren_request_decoder = createDecoder(TOPIC_FREN_REQUESTS, {
  clusterId: CLUSTER_ID,
  shard: SHARD_ID,
});

// Only message packet needed
const PortalMessageDataPacket = new protobuf.Type('PortalMessageDataPacket')
  .add(new protobuf.Field('portalId', 1, 'string'))
  .add(new protobuf.Field('timestamp', 2, 'uint64'))
  .add(new protobuf.Field('message', 3, 'string'));

<<<<<<< HEAD
const FriendRequestDataPacket = new protobuf.Type('FrenDataPacket')
  .add(new protobuf.Field('request', 1, 'string'));

=======
>>>>>>> 0a18d9e2
export interface PortalMessage {
  portalId: string;
  timestamp: number;
  message: string;
}

<<<<<<< HEAD
export interface Portal {
  timestamp: number;
  id: string;
  x: number;
  y: number;
}

export interface FrenRequest {
  request: string;
}

export const portalList: Portal[] = [];
=======
// Only store messages in Waku - portals come from Supabase
>>>>>>> 0a18d9e2
export const portalMessages: Record<string, PortalMessage[]> = {};
export const frenRequests: FrenRequest[] = [];

export const createWakuNode = async () => {
  const node = await createLightNode({
    networkConfig: {
      clusterId: CLUSTER_ID,
      shards: [SHARD_ID],
    },
    defaultBootstrap: false,
    discovery: {
      dns: false,
      peerExchange: true,
      localPeerCache: false,
    },
    autoStart: true,
    numPeersToUse: 2,
  });

  await Promise.allSettled([
    node.dial(
      '/dns4/waku-test.bloxy.one/tcp/8095/wss/p2p/16Uiu2HAmSZbDB7CusdRhgkD81VssRjQV5ZH13FbzCGcdnbbh6VwZ',
    ),
    node.dial(
      '/dns4/vps-aaa00d52.vps.ovh.ca/tcp/8000/wss/p2p/16Uiu2HAm9PftGgHZwWE3wzdMde4m3kT2eYJFXLZfGoSED3gysofk',
    ),
  ]);

  console.log('WAKU LIGHT NODE CREATED (Messages Only)');

  await node.waitForPeers([Protocols.Filter, Protocols.LightPush]);

  console.log('WAKU PEERS CONNECTED');

  wakuNode = node;

  // Only subscribe to messages - portals handled by Supabase
  await waku_SubToMessages();
<<<<<<< HEAD
  await waku_SubToFrenRequests();

  wakuIsReady = true;

  console.log('Waku sub started ....');
=======
  console.log('Waku message subscription started');
>>>>>>> 0a18d9e2

  // Debug logging for messages only
  setInterval(async () => {
    const messageCount = Object.keys(portalMessages).reduce((total, portalId) => {
      return total + portalMessages[portalId].length;
    }, 0);
    console.log(`Waku messages cached: ${messageCount} total across ${Object.keys(portalMessages).length} portals`);
  }, 10000);
};

const waku_SubToMessages = async () => {
  const callback = (wakuMessage: any) => {
    console.log('New Waku message received:', wakuMessage);
    if (!wakuMessage.payload) return;
    
    try {
      const messageObj = PortalMessageDataPacket.decode(
        wakuMessage.payload,
      ) as unknown as PortalMessage;
      
      if (Array.isArray(portalMessages[messageObj.portalId])) {
        portalMessages[messageObj.portalId].push(messageObj);
      } else {
        portalMessages[messageObj.portalId] = [messageObj];
      }
      
      console.log(`Message added to portal ${messageObj.portalId}: "${messageObj.message}"`);
    } catch (err) {
      console.error('Error decoding Waku message:', err);
    }
  };
  
  try {
    console.log('Subscribing to Waku messages...');
    await wakuNode.filter.subscribe(
      portal_message_decoder,
      callback,
    );
    console.log('Waku message subscription successful');
  } catch (e) {
    console.error('Waku message subscription error:', e);
  }
};

export const waku_SendPortalMessage = async (message: PortalMessage) => {
  console.log('Sending Waku message:', message);
  
  try {
    const protoMessage = PortalMessageDataPacket.create(message);
    const serialisedMessage = PortalMessageDataPacket.encode(protoMessage).finish();
    
    await wakuNode.lightPush.send(portal_message_encoder, {
      payload: serialisedMessage,
    });
    
    console.log('Waku message sent successfully');
  } catch (e) {
    console.error('Waku message send error:', e);
    throw e;
  }
};

<<<<<<< HEAD
const waku_SubToFrenRequestrs = async () => {
  const callback = (wakuMessage: any) => {
    console.log('new msg', wakuMessage);
    if (!wakuMessage.payload) return;
    const messageObj = FriendRequestDataPacket.decode(
      wakuMessage.payload,
    ) as unknown as FrenRequest;
    frenRequests.push(messageObj);
  };
  try {
    await wakuNode.nextFilter.subscribe(
      fren_request_decoder,
      callback,
    );
  } catch (e) {
    console.error('Portal messages sub error: ', e);
  }
};

export const waku_SendFrenMessage = async (message: PortalMessage) => {
  console.log('.... Sending fren message ....');
  const protoMessage = FriendRequestDataPacket.create(message);
  const serialisedMessage = FriendRequestDataPacket.encode(protoMessage).finish();
  try {
    await wakuNode.lightPush.send(fren_request_encoder, {
      payload: serialisedMessage,
    });
  } catch (e) {
    console.error(e);
  }
=======
// Helper function to get Waku connection status
export const getWakuStatus = () => {
  if (!wakuNode) return 'disconnected';
  
  const peers = wakuNode.libp2p?.getPeers() || [];
  if (peers.length === 0) return 'connecting';
  
  return 'connected';
>>>>>>> 0a18d9e2
};<|MERGE_RESOLUTION|>--- conflicted
+++ resolved
@@ -7,16 +7,7 @@
 
 // Only need messages topic now - portals are handled by Supabase
 export const TOPIC_PORTALS_MESSAGE = '/PORTALS_MESSAGE2/1/message/proto';
-<<<<<<< HEAD
 export const TOPIC_FREN_REQUESTS = '/FREN_REQUESTS/1/message/proto';
-
-export const BOOTSTRAP_PEERS = [
-  '/dns4/boot-01.do-ams3.status.prod.status.im/tcp/443/wss/p2p/16Uiu2HAmAR24Mbb6VuzoyUiGx42UenDkshENVDj4qnmmbabLvo31',
-  '/dns4/boot-01.gc-us-central1-a.status.prod.status.im/tcp/443/wss/p2p/16Uiu2HAm8mUZ18tBWPXDQsaF7PbCKYA35z7WB2xNZH2EVq1qS8LJ',
-  '/dns4/boot-01.ac-cn-hongkong-c.status.prod.status.im/tcp/443/wss/p2p/16Uiu2HAmGwcE8v7gmJNEWFtZtojYpPMTHy2jBLL6xRk33qgDxFWX',
-];
-=======
->>>>>>> 0a18d9e2
 
 export const CLUSTER_ID = 42;
 export const SHARD_ID = 0;
@@ -48,19 +39,15 @@
   .add(new protobuf.Field('timestamp', 2, 'uint64'))
   .add(new protobuf.Field('message', 3, 'string'));
 
-<<<<<<< HEAD
 const FriendRequestDataPacket = new protobuf.Type('FrenDataPacket')
   .add(new protobuf.Field('request', 1, 'string'));
 
-=======
->>>>>>> 0a18d9e2
 export interface PortalMessage {
   portalId: string;
   timestamp: number;
   message: string;
 }
 
-<<<<<<< HEAD
 export interface Portal {
   timestamp: number;
   id: string;
@@ -73,9 +60,6 @@
 }
 
 export const portalList: Portal[] = [];
-=======
-// Only store messages in Waku - portals come from Supabase
->>>>>>> 0a18d9e2
 export const portalMessages: Record<string, PortalMessage[]> = {};
 export const frenRequests: FrenRequest[] = [];
 
@@ -114,22 +98,20 @@
 
   // Only subscribe to messages - portals handled by Supabase
   await waku_SubToMessages();
-<<<<<<< HEAD
   await waku_SubToFrenRequests();
 
   wakuIsReady = true;
-
-  console.log('Waku sub started ....');
-=======
-  console.log('Waku message subscription started');
->>>>>>> 0a18d9e2
 
   // Debug logging for messages only
   setInterval(async () => {
     const messageCount = Object.keys(portalMessages).reduce((total, portalId) => {
       return total + portalMessages[portalId].length;
     }, 0);
-    console.log(`Waku messages cached: ${messageCount} total across ${Object.keys(portalMessages).length} portals`);
+    console.log(
+      `Waku messages cached: ${messageCount} total across ${
+        Object.keys(portalMessages).length
+      } portals`,
+    );
   }, 10000);
 };
 
@@ -137,24 +119,26 @@
   const callback = (wakuMessage: any) => {
     console.log('New Waku message received:', wakuMessage);
     if (!wakuMessage.payload) return;
-    
+
     try {
       const messageObj = PortalMessageDataPacket.decode(
         wakuMessage.payload,
       ) as unknown as PortalMessage;
-      
+
       if (Array.isArray(portalMessages[messageObj.portalId])) {
         portalMessages[messageObj.portalId].push(messageObj);
       } else {
         portalMessages[messageObj.portalId] = [messageObj];
       }
-      
-      console.log(`Message added to portal ${messageObj.portalId}: "${messageObj.message}"`);
+
+      console.log(
+        `Message added to portal ${messageObj.portalId}: "${messageObj.message}"`,
+      );
     } catch (err) {
       console.error('Error decoding Waku message:', err);
     }
   };
-  
+
   try {
     console.log('Subscribing to Waku messages...');
     await wakuNode.filter.subscribe(
@@ -169,15 +153,15 @@
 
 export const waku_SendPortalMessage = async (message: PortalMessage) => {
   console.log('Sending Waku message:', message);
-  
+
   try {
     const protoMessage = PortalMessageDataPacket.create(message);
     const serialisedMessage = PortalMessageDataPacket.encode(protoMessage).finish();
-    
+
     await wakuNode.lightPush.send(portal_message_encoder, {
       payload: serialisedMessage,
     });
-    
+
     console.log('Waku message sent successfully');
   } catch (e) {
     console.error('Waku message send error:', e);
@@ -185,8 +169,7 @@
   }
 };
 
-<<<<<<< HEAD
-const waku_SubToFrenRequestrs = async () => {
+const waku_SubToFrenRequests = async () => {
   const callback = (wakuMessage: any) => {
     console.log('new msg', wakuMessage);
     if (!wakuMessage.payload) return;
@@ -216,14 +199,13 @@
   } catch (e) {
     console.error(e);
   }
-=======
+};
 // Helper function to get Waku connection status
 export const getWakuStatus = () => {
   if (!wakuNode) return 'disconnected';
-  
+
   const peers = wakuNode.libp2p?.getPeers() || [];
   if (peers.length === 0) return 'connecting';
-  
+
   return 'connected';
->>>>>>> 0a18d9e2
 };